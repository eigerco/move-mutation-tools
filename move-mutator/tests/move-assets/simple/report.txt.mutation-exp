{
  "files": {
    "sources/BinaryReplacement.move": [
      {
        "module_func": "BinaryReplacement::is_x_eq_to_zero",
        "tested": 11,
        "killed": 11,
        "mutants_alive_diffs": [],
        "mutants_killed_diff": [
          "--- original\n+++ modified\n@@ -1,8 +1,6 @@\n module TestAccount::BinaryReplacement {\n     fun is_x_eq_to_zero(x: u64): bool {\n-        if (x ==\n-            // Inserting an odd comment here (this was a bug in a mutator before)\n-            0)\n+        if (true)\n             return true;\n\n         false\n",
          "--- original\n+++ modified\n@@ -1,8 +1,6 @@\n module TestAccount::BinaryReplacement {\n     fun is_x_eq_to_zero(x: u64): bool {\n-        if (x ==\n-            // Inserting an odd comment here (this was a bug in a mutator before)\n-            0)\n+        if (false)\n             return true;\n\n         false\n",
          "--- original\n+++ modified\n@@ -1,8 +1,8 @@\n module TestAccount::BinaryReplacement {\n     fun is_x_eq_to_zero(x: u64): bool {\n-        if (x ==\n+        if (!(x ==\n             // Inserting an odd comment here (this was a bug in a mutator before)\n-            0)\n+            0))\n             return true;\n\n         false\n",
          "--- original\n+++ modified\n@@ -1,7 +1,6 @@\n module TestAccount::BinaryReplacement {\n     fun is_x_eq_to_zero(x: u64): bool {\n-        if (x ==\n-            // Inserting an odd comment here (this was a bug in a mutator before)\n+        if (x !=\n             0)\n             return true;\n\n",
          "--- original\n+++ modified\n@@ -1,7 +1,6 @@\n module TestAccount::BinaryReplacement {\n     fun is_x_eq_to_zero(x: u64): bool {\n-        if (x ==\n-            // Inserting an odd comment here (this was a bug in a mutator before)\n+        if (x <\n             0)\n             return true;\n\n",
          "--- original\n+++ modified\n@@ -1,7 +1,6 @@\n module TestAccount::BinaryReplacement {\n     fun is_x_eq_to_zero(x: u64): bool {\n-        if (x ==\n-            // Inserting an odd comment here (this was a bug in a mutator before)\n+        if (x >\n             0)\n             return true;\n\n",
          "--- original\n+++ modified\n@@ -1,7 +1,6 @@\n module TestAccount::BinaryReplacement {\n     fun is_x_eq_to_zero(x: u64): bool {\n-        if (x ==\n-            // Inserting an odd comment here (this was a bug in a mutator before)\n+        if (x >=\n             0)\n             return true;\n\n",
          "--- original\n+++ modified\n@@ -2,7 +2,7 @@\n     fun is_x_eq_to_zero(x: u64): bool {\n         if (x ==\n             // Inserting an odd comment here (this was a bug in a mutator before)\n-            0)\n+            18446744073709551615)\n             return true;\n\n         false\n",
          "--- original\n+++ modified\n@@ -2,7 +2,7 @@\n     fun is_x_eq_to_zero(x: u64): bool {\n         if (x ==\n             // Inserting an odd comment here (this was a bug in a mutator before)\n-            0)\n+            1)\n             return true;\n\n         false\n",
          "--- original\n+++ modified\n@@ -3,7 +3,7 @@\n         if (x ==\n             // Inserting an odd comment here (this was a bug in a mutator before)\n             0)\n-            return true;\n+            return false;\n\n         false\n     }\n",
          "--- original\n+++ modified\n@@ -5,7 +5,7 @@\n             0)\n             return true;\n\n-        false\n+        true\n     }\n\n     fun is_zero_eq_to_x(x: u64): bool {\n"
        ]
      },
      {
        "module_func": "BinaryReplacement::is_x_gt_zero",
        "tested": 7,
        "killed": 6,
        "mutants_alive_diffs": [
          "--- original\n+++ modified\n@@ -65,7 +65,7 @@\n     }\n\n     fun is_x_gt_zero(x: u64): bool {\n-        x > 0\n+        x > 1\n     }\n\n     #[test]\n"
        ],
        "mutants_killed_diff": [
          "--- original\n+++ modified\n@@ -65,7 +65,7 @@\n     }\n\n     fun is_x_gt_zero(x: u64): bool {\n-        x > 0\n+        x == 0\n     }\n\n     #[test]\n",
          "--- original\n+++ modified\n@@ -65,7 +65,7 @@\n     }\n\n     fun is_x_gt_zero(x: u64): bool {\n-        x > 0\n+        x < 0\n     }\n\n     #[test]\n",
          "--- original\n+++ modified\n@@ -65,7 +65,7 @@\n     }\n\n     fun is_x_gt_zero(x: u64): bool {\n-        x > 0\n+        x <= 0\n     }\n\n     #[test]\n",
          "--- original\n+++ modified\n@@ -65,7 +65,7 @@\n     }\n\n     fun is_x_gt_zero(x: u64): bool {\n-        x > 0\n+        x >= 0\n     }\n\n     #[test]\n",
          "--- original\n+++ modified\n@@ -65,7 +65,7 @@\n     }\n\n     fun is_x_gt_zero(x: u64): bool {\n-        x > 0\n+        0 > x\n     }\n\n     #[test]\n",
          "--- original\n+++ modified\n@@ -65,7 +65,7 @@\n     }\n\n     fun is_x_gt_zero(x: u64): bool {\n-        x > 0\n+        x > 18446744073709551615\n     }\n\n     #[test]\n"
        ]
      },
      {
        "module_func": "BinaryReplacement::is_x_neq_to_zero",
        "tested": 6,
        "killed": 6,
        "mutants_alive_diffs": [],
        "mutants_killed_diff": [
          "--- original\n+++ modified\n@@ -45,7 +45,7 @@\n     }\n\n     fun is_x_neq_to_zero(x: u64): bool {\n-        x != 0\n+        x == 0\n     }\n\n     #[test]\n",
          "--- original\n+++ modified\n@@ -45,7 +45,7 @@\n     }\n\n     fun is_x_neq_to_zero(x: u64): bool {\n-        x != 0\n+        x < 0\n     }\n\n     #[test]\n",
          "--- original\n+++ modified\n@@ -45,7 +45,7 @@\n     }\n\n     fun is_x_neq_to_zero(x: u64): bool {\n-        x != 0\n+        x <= 0\n     }\n\n     #[test]\n",
          "--- original\n+++ modified\n@@ -45,7 +45,7 @@\n     }\n\n     fun is_x_neq_to_zero(x: u64): bool {\n-        x != 0\n+        x >= 0\n     }\n\n     #[test]\n",
          "--- original\n+++ modified\n@@ -45,7 +45,7 @@\n     }\n\n     fun is_x_neq_to_zero(x: u64): bool {\n-        x != 0\n+        x != 18446744073709551615\n     }\n\n     #[test]\n",
          "--- original\n+++ modified\n@@ -45,7 +45,7 @@\n     }\n\n     fun is_x_neq_to_zero(x: u64): bool {\n-        x != 0\n+        x != 1\n     }\n\n     #[test]\n"
        ]
      },
      {
        "module_func": "BinaryReplacement::is_zero_eq_to_x",
        "tested": 11,
        "killed": 11,
        "mutants_alive_diffs": [],
        "mutants_killed_diff": [
          "--- original\n+++ modified\n@@ -9,7 +9,7 @@\n     }\n\n     fun is_zero_eq_to_x(x: u64): bool {\n-        if (0 == x)\n+        if (true)\n             return true;\n\n         false\n",
          "--- original\n+++ modified\n@@ -9,7 +9,7 @@\n     }\n\n     fun is_zero_eq_to_x(x: u64): bool {\n-        if (0 == x)\n+        if (false)\n             return true;\n\n         false\n",
          "--- original\n+++ modified\n@@ -9,7 +9,7 @@\n     }\n\n     fun is_zero_eq_to_x(x: u64): bool {\n-        if (0 == x)\n+        if (!(0 == x))\n             return true;\n\n         false\n",
          "--- original\n+++ modified\n@@ -9,7 +9,7 @@\n     }\n\n     fun is_zero_eq_to_x(x: u64): bool {\n-        if (0 == x)\n+        if (0 != x)\n             return true;\n\n         false\n",
          "--- original\n+++ modified\n@@ -9,7 +9,7 @@\n     }\n\n     fun is_zero_eq_to_x(x: u64): bool {\n-        if (0 == x)\n+        if (0 < x)\n             return true;\n\n         false\n",
          "--- original\n+++ modified\n@@ -9,7 +9,7 @@\n     }\n\n     fun is_zero_eq_to_x(x: u64): bool {\n-        if (0 == x)\n+        if (0 > x)\n             return true;\n\n         false\n",
          "--- original\n+++ modified\n@@ -9,7 +9,7 @@\n     }\n\n     fun is_zero_eq_to_x(x: u64): bool {\n-        if (0 == x)\n+        if (0 <= x)\n             return true;\n\n         false\n",
          "--- original\n+++ modified\n@@ -9,7 +9,7 @@\n     }\n\n     fun is_zero_eq_to_x(x: u64): bool {\n-        if (0 == x)\n+        if (18446744073709551615 == x)\n             return true;\n\n         false\n",
          "--- original\n+++ modified\n@@ -9,7 +9,7 @@\n     }\n\n     fun is_zero_eq_to_x(x: u64): bool {\n-        if (0 == x)\n+        if (1 == x)\n             return true;\n\n         false\n",
          "--- original\n+++ modified\n@@ -10,7 +10,7 @@\n\n     fun is_zero_eq_to_x(x: u64): bool {\n         if (0 == x)\n-            return true;\n+            return false;\n\n         false\n     }\n",
          "--- original\n+++ modified\n@@ -12,7 +12,7 @@\n         if (0 == x)\n             return true;\n\n-        false\n+        true\n     }\n\n     #[test]\n"
        ]
      },
      {
        "module_func": "BinaryReplacement::is_zero_lt_x",
        "tested": 7,
        "killed": 6,
        "mutants_alive_diffs": [
          "--- original\n+++ modified\n@@ -75,7 +75,7 @@\n     }\n\n     fun is_zero_lt_x(x: u64): bool {\n-        0 < x\n+        1 < x\n     }\n\n     #[test]\n"
        ],
        "mutants_killed_diff": [
          "--- original\n+++ modified\n@@ -75,7 +75,7 @@\n     }\n\n     fun is_zero_lt_x(x: u64): bool {\n-        0 < x\n+        0 == x\n     }\n\n     #[test]\n",
          "--- original\n+++ modified\n@@ -75,7 +75,7 @@\n     }\n\n     fun is_zero_lt_x(x: u64): bool {\n-        0 < x\n+        0 > x\n     }\n\n     #[test]\n",
          "--- original\n+++ modified\n@@ -75,7 +75,7 @@\n     }\n\n     fun is_zero_lt_x(x: u64): bool {\n-        0 < x\n+        0 <= x\n     }\n\n     #[test]\n",
          "--- original\n+++ modified\n@@ -75,7 +75,7 @@\n     }\n\n     fun is_zero_lt_x(x: u64): bool {\n-        0 < x\n+        0 >= x\n     }\n\n     #[test]\n",
          "--- original\n+++ modified\n@@ -75,7 +75,7 @@\n     }\n\n     fun is_zero_lt_x(x: u64): bool {\n-        0 < x\n+        x < 0\n     }\n\n     #[test]\n",
          "--- original\n+++ modified\n@@ -75,7 +75,7 @@\n     }\n\n     fun is_zero_lt_x(x: u64): bool {\n-        0 < x\n+        18446744073709551615 < x\n     }\n\n     #[test]\n"
        ]
      },
      {
        "module_func": "BinaryReplacement::is_zero_neq_to_x",
        "tested": 6,
        "killed": 6,
        "mutants_alive_diffs": [],
        "mutants_killed_diff": [
          "--- original\n+++ modified\n@@ -55,7 +55,7 @@\n     }\n\n     fun is_zero_neq_to_x(x: u64): bool {\n-        0 != x\n+        0 == x\n     }\n\n     #[test]\n",
          "--- original\n+++ modified\n@@ -55,7 +55,7 @@\n     }\n\n     fun is_zero_neq_to_x(x: u64): bool {\n-        0 != x\n+        0 > x\n     }\n\n     #[test]\n",
          "--- original\n+++ modified\n@@ -55,7 +55,7 @@\n     }\n\n     fun is_zero_neq_to_x(x: u64): bool {\n-        0 != x\n+        0 <= x\n     }\n\n     #[test]\n",
          "--- original\n+++ modified\n@@ -55,7 +55,7 @@\n     }\n\n     fun is_zero_neq_to_x(x: u64): bool {\n-        0 != x\n+        0 >= x\n     }\n\n     #[test]\n",
          "--- original\n+++ modified\n@@ -55,7 +55,7 @@\n     }\n\n     fun is_zero_neq_to_x(x: u64): bool {\n-        0 != x\n+        18446744073709551615 != x\n     }\n\n     #[test]\n",
          "--- original\n+++ modified\n@@ -55,7 +55,7 @@\n     }\n\n     fun is_zero_neq_to_x(x: u64): bool {\n-        0 != x\n+        1 != x\n     }\n\n     #[test]\n"
        ]
      },
      {
        "module_func": "BinaryReplacement::is_zero_silly_code",
        "tested": 21,
        "killed": 14,
        "mutants_alive_diffs": [
          "--- original\n+++ modified\n@@ -28,7 +28,7 @@\n     // and that would be a clear indication of silly code that has\n     // one identical reduntant check.\n     fun is_zero_silly_code(x: u64): bool {\n-        if (0 == x)\n+        if (false)\n             return true;\n\n         // Another check which does the same is silly:\n",
          "--- original\n+++ modified\n@@ -28,7 +28,7 @@\n     // and that would be a clear indication of silly code that has\n     // one identical reduntant check.\n     fun is_zero_silly_code(x: u64): bool {\n-        if (0 == x)\n+        if (0 > x)\n             return true;\n\n         // Another check which does the same is silly:\n",
          "--- original\n+++ modified\n@@ -28,7 +28,7 @@\n     // and that would be a clear indication of silly code that has\n     // one identical reduntant check.\n     fun is_zero_silly_code(x: u64): bool {\n-        if (0 == x)\n+        if (18446744073709551615 == x)\n             return true;\n\n         // Another check which does the same is silly:\n",
          "--- original\n+++ modified\n@@ -32,7 +32,7 @@\n             return true;\n\n         // Another check which does the same is silly:\n-        if (x == 0)\n+        if (false)\n             return true;\n\n         false\n",
          "--- original\n+++ modified\n@@ -32,7 +32,7 @@\n             return true;\n\n         // Another check which does the same is silly:\n-        if (x == 0)\n+        if (x < 0)\n             return true;\n\n         false\n",
          "--- original\n+++ modified\n@@ -32,7 +32,7 @@\n             return true;\n\n         // Another check which does the same is silly:\n-        if (x == 0)\n+        if (x == 18446744073709551615)\n             return true;\n\n         false\n",
          "--- original\n+++ modified\n@@ -33,7 +33,7 @@\n\n         // Another check which does the same is silly:\n         if (x == 0)\n-            return true;\n+            return false;\n\n         false\n     }\n"
        ],
        "mutants_killed_diff": [
          "--- original\n+++ modified\n@@ -28,7 +28,7 @@\n     // and that would be a clear indication of silly code that has\n     // one identical reduntant check.\n     fun is_zero_silly_code(x: u64): bool {\n-        if (0 == x)\n+        if (true)\n             return true;\n\n         // Another check which does the same is silly:\n",
          "--- original\n+++ modified\n@@ -28,7 +28,7 @@\n     // and that would be a clear indication of silly code that has\n     // one identical reduntant check.\n     fun is_zero_silly_code(x: u64): bool {\n-        if (0 == x)\n+        if (!(0 == x))\n             return true;\n\n         // Another check which does the same is silly:\n",
          "--- original\n+++ modified\n@@ -28,7 +28,7 @@\n     // and that would be a clear indication of silly code that has\n     // one identical reduntant check.\n     fun is_zero_silly_code(x: u64): bool {\n-        if (0 == x)\n+        if (0 != x)\n             return true;\n\n         // Another check which does the same is silly:\n",
          "--- original\n+++ modified\n@@ -28,7 +28,7 @@\n     // and that would be a clear indication of silly code that has\n     // one identical reduntant check.\n     fun is_zero_silly_code(x: u64): bool {\n-        if (0 == x)\n+        if (0 < x)\n             return true;\n\n         // Another check which does the same is silly:\n",
          "--- original\n+++ modified\n@@ -28,7 +28,7 @@\n     // and that would be a clear indication of silly code that has\n     // one identical reduntant check.\n     fun is_zero_silly_code(x: u64): bool {\n-        if (0 == x)\n+        if (0 <= x)\n             return true;\n\n         // Another check which does the same is silly:\n",
          "--- original\n+++ modified\n@@ -28,7 +28,7 @@\n     // and that would be a clear indication of silly code that has\n     // one identical reduntant check.\n     fun is_zero_silly_code(x: u64): bool {\n-        if (0 == x)\n+        if (1 == x)\n             return true;\n\n         // Another check which does the same is silly:\n",
          "--- original\n+++ modified\n@@ -29,7 +29,7 @@\n     // one identical reduntant check.\n     fun is_zero_silly_code(x: u64): bool {\n         if (0 == x)\n-            return true;\n+            return false;\n\n         // Another check which does the same is silly:\n         if (x == 0)\n",
          "--- original\n+++ modified\n@@ -32,7 +32,7 @@\n             return true;\n\n         // Another check which does the same is silly:\n-        if (x == 0)\n+        if (true)\n             return true;\n\n         false\n",
          "--- original\n+++ modified\n@@ -32,7 +32,7 @@\n             return true;\n\n         // Another check which does the same is silly:\n-        if (x == 0)\n+        if (!(x == 0))\n             return true;\n\n         false\n",
          "--- original\n+++ modified\n@@ -32,7 +32,7 @@\n             return true;\n\n         // Another check which does the same is silly:\n-        if (x == 0)\n+        if (x != 0)\n             return true;\n\n         false\n",
          "--- original\n+++ modified\n@@ -32,7 +32,7 @@\n             return true;\n\n         // Another check which does the same is silly:\n-        if (x == 0)\n+        if (x > 0)\n             return true;\n\n         false\n",
          "--- original\n+++ modified\n@@ -32,7 +32,7 @@\n             return true;\n\n         // Another check which does the same is silly:\n-        if (x == 0)\n+        if (x >= 0)\n             return true;\n\n         false\n",
          "--- original\n+++ modified\n@@ -32,7 +32,7 @@\n             return true;\n\n         // Another check which does the same is silly:\n-        if (x == 0)\n+        if (x == 1)\n             return true;\n\n         false\n",
          "--- original\n+++ modified\n@@ -35,7 +35,7 @@\n         if (x == 0)\n             return true;\n\n-        false\n+        true\n     }\n\n     #[test]\n"
        ]
      }
    ],
    "sources/Operators.move": [
      {
        "module_func": "Operators::div",
        "tested": 5,
        "killed": 5,
        "mutants_alive_diffs": [],
        "mutants_killed_diff": [
          "--- original\n+++ modified\n@@ -83,7 +83,7 @@\n     }\n\n     fun div(x: u64, y: u64): u64 {\n-        x / y\n+        x + y\n     }\n\n     #[test]\n",
          "--- original\n+++ modified\n@@ -83,7 +83,7 @@\n     }\n\n     fun div(x: u64, y: u64): u64 {\n-        x / y\n+        x - y\n     }\n\n     #[test]\n",
          "--- original\n+++ modified\n@@ -83,7 +83,7 @@\n     }\n\n     fun div(x: u64, y: u64): u64 {\n-        x / y\n+        x * y\n     }\n\n     #[test]\n",
          "--- original\n+++ modified\n@@ -83,7 +83,7 @@\n     }\n\n     fun div(x: u64, y: u64): u64 {\n-        x / y\n+        x % y\n     }\n\n     #[test]\n",
          "--- original\n+++ modified\n@@ -83,7 +83,7 @@\n     }\n\n     fun div(x: u64, y: u64): u64 {\n-        x / y\n+        y / x\n     }\n\n     #[test]\n"
        ]
      },
      {
        "module_func": "Operators::eq",
        "tested": 5,
        "killed": 5,
        "mutants_alive_diffs": [],
        "mutants_killed_diff": [
          "--- original\n+++ modified\n@@ -241,7 +241,7 @@\n     }\n\n     fun eq(x: u8, y: u8): bool {\n-        x == y\n+        x != y\n     }\n\n     #[test]\n",
          "--- original\n+++ modified\n@@ -241,7 +241,7 @@\n     }\n\n     fun eq(x: u8, y: u8): bool {\n-        x == y\n+        x < y\n     }\n\n     #[test]\n",
          "--- original\n+++ modified\n@@ -241,7 +241,7 @@\n     }\n\n     fun eq(x: u8, y: u8): bool {\n-        x == y\n+        x > y\n     }\n\n     #[test]\n",
          "--- original\n+++ modified\n@@ -241,7 +241,7 @@\n     }\n\n     fun eq(x: u8, y: u8): bool {\n-        x == y\n+        x <= y\n     }\n\n     #[test]\n",
          "--- original\n+++ modified\n@@ -241,7 +241,7 @@\n     }\n\n     fun eq(x: u8, y: u8): bool {\n-        x == y\n+        x >= y\n     }\n\n     #[test]\n"
        ]
      },
      {
        "module_func": "Operators::mul",
        "tested": 4,
        "killed": 4,
        "mutants_alive_diffs": [],
        "mutants_killed_diff": [
          "--- original\n+++ modified\n@@ -30,7 +30,7 @@\n     }\n\n     fun mul(x: u64, y: u64): u64 {\n-        x * y\n+        x + y\n     }\n\n     #[test]\n",
          "--- original\n+++ modified\n@@ -30,7 +30,7 @@\n     }\n\n     fun mul(x: u64, y: u64): u64 {\n-        x * y\n+        x - y\n     }\n\n     #[test]\n",
          "--- original\n+++ modified\n@@ -30,7 +30,7 @@\n     }\n\n     fun mul(x: u64, y: u64): u64 {\n-        x * y\n+        x / y\n     }\n\n     #[test]\n",
          "--- original\n+++ modified\n@@ -30,7 +30,7 @@\n     }\n\n     fun mul(x: u64, y: u64): u64 {\n-        x * y\n+        x % y\n     }\n\n     #[test]\n"
        ]
      },
      {
        "module_func": "Operators::sub",
        "tested": 5,
        "killed": 5,
        "mutants_alive_diffs": [],
        "mutants_killed_diff": [
          "--- original\n+++ modified\n@@ -13,7 +13,7 @@\n     }\n\n     fun sub(x: u64, y: u64): u64 {\n-        x - y\n+        x + y\n     }\n\n     #[test]\n",
          "--- original\n+++ modified\n@@ -13,7 +13,7 @@\n     }\n\n     fun sub(x: u64, y: u64): u64 {\n-        x - y\n+        x * y\n     }\n\n     #[test]\n",
          "--- original\n+++ modified\n@@ -13,7 +13,7 @@\n     }\n\n     fun sub(x: u64, y: u64): u64 {\n-        x - y\n+        x / y\n     }\n\n     #[test]\n",
          "--- original\n+++ modified\n@@ -13,7 +13,7 @@\n     }\n\n     fun sub(x: u64, y: u64): u64 {\n-        x - y\n+        x % y\n     }\n\n     #[test]\n",
          "--- original\n+++ modified\n@@ -13,7 +13,7 @@\n     }\n\n     fun sub(x: u64, y: u64): u64 {\n-        x - y\n+        y - x\n     }\n\n     #[test]\n"
        ]
      },
      {
        "module_func": "Operators::and",
        "tested": 2,
        "killed": 2,
        "mutants_alive_diffs": [],
        "mutants_killed_diff": [
          "--- original\n+++ modified\n@@ -108,7 +108,7 @@\n     }\n\n     fun and(x: u64, y: u64): u64 {\n-        x & y\n+        x | y\n     }\n\n     #[test]\n",
          "--- original\n+++ modified\n@@ -108,7 +108,7 @@\n     }\n\n     fun and(x: u64, y: u64): u64 {\n-        x & y\n+        x ^ y\n     }\n\n     #[test]\n"
        ]
      },
      {
        "module_func": "Operators::gt",
        "tested": 6,
        "killed": 6,
        "mutants_alive_diffs": [],
        "mutants_killed_diff": [
          "--- original\n+++ modified\n@@ -305,7 +305,7 @@\n     }\n\n     fun gt(x: u64, y: u64): bool {\n-        x > y\n+        x == y\n     }\n\n     #[test]\n",
          "--- original\n+++ modified\n@@ -305,7 +305,7 @@\n     }\n\n     fun gt(x: u64, y: u64): bool {\n-        x > y\n+        x != y\n     }\n\n     #[test]\n",
          "--- original\n+++ modified\n@@ -305,7 +305,7 @@\n     }\n\n     fun gt(x: u64, y: u64): bool {\n-        x > y\n+        x < y\n     }\n\n     #[test]\n",
          "--- original\n+++ modified\n@@ -305,7 +305,7 @@\n     }\n\n     fun gt(x: u64, y: u64): bool {\n-        x > y\n+        x <= y\n     }\n\n     #[test]\n",
          "--- original\n+++ modified\n@@ -305,7 +305,7 @@\n     }\n\n     fun gt(x: u64, y: u64): bool {\n-        x > y\n+        x >= y\n     }\n\n     #[test]\n",
          "--- original\n+++ modified\n@@ -305,7 +305,7 @@\n     }\n\n     fun gt(x: u64, y: u64): bool {\n-        x > y\n+        y > x\n     }\n\n     #[test]\n"
        ]
      },
      {
        "module_func": "Operators::gte",
        "tested": 6,
        "killed": 6,
        "mutants_alive_diffs": [],
        "mutants_killed_diff": [
          "--- original\n+++ modified\n@@ -321,7 +321,7 @@\n     }\n\n     fun gte(x: u64, y: u64): bool {\n-        x >= y\n+        x == y\n     }\n\n     #[test]\n",
          "--- original\n+++ modified\n@@ -321,7 +321,7 @@\n     }\n\n     fun gte(x: u64, y: u64): bool {\n-        x >= y\n+        x != y\n     }\n\n     #[test]\n",
          "--- original\n+++ modified\n@@ -321,7 +321,7 @@\n     }\n\n     fun gte(x: u64, y: u64): bool {\n-        x >= y\n+        x < y\n     }\n\n     #[test]\n",
          "--- original\n+++ modified\n@@ -321,7 +321,7 @@\n     }\n\n     fun gte(x: u64, y: u64): bool {\n-        x >= y\n+        x > y\n     }\n\n     #[test]\n",
          "--- original\n+++ modified\n@@ -321,7 +321,7 @@\n     }\n\n     fun gte(x: u64, y: u64): bool {\n-        x >= y\n+        x <= y\n     }\n\n     #[test]\n",
          "--- original\n+++ modified\n@@ -321,7 +321,7 @@\n     }\n\n     fun gte(x: u64, y: u64): bool {\n-        x >= y\n+        y >= x\n     }\n\n     #[test]\n"
        ]
      },
      {
        "module_func": "Operators::logical_and",
        "tested": 2,
        "killed": 1,
        "mutants_alive_diffs": [
          "--- original\n+++ modified\n@@ -219,7 +219,7 @@\n     }\n\n     fun logical_and(x: bool, y: bool): bool {\n-        x && y\n+        y && x\n     }\n\n     #[test]\n"
        ],
        "mutants_killed_diff": [
          "--- original\n+++ modified\n@@ -219,7 +219,7 @@\n     }\n\n     fun logical_and(x: bool, y: bool): bool {\n-        x && y\n+        x || y\n     }\n\n     #[test]\n"
        ]
      },
      {
        "module_func": "Operators::logical_or",
        "tested": 2,
        "killed": 1,
        "mutants_alive_diffs": [
          "--- original\n+++ modified\n@@ -207,7 +207,7 @@\n     }\n\n     fun logical_or(x: bool, y: bool): bool {\n-        x || y\n+        y || x\n     }\n\n     #[test]\n"
        ],
        "mutants_killed_diff": [
          "--- original\n+++ modified\n@@ -207,7 +207,7 @@\n     }\n\n     fun logical_or(x: bool, y: bool): bool {\n-        x || y\n+        x && y\n     }\n\n     #[test]\n"
        ]
      },
      {
        "module_func": "Operators::lsh",
        "tested": 1,
        "killed": 1,
        "mutants_alive_diffs": [],
        "mutants_killed_diff": [
          "--- original\n+++ modified\n@@ -163,7 +163,7 @@\n     }\n\n     fun lsh(x: u64, y: u8): u64 {\n-        x << y\n+        x >> y\n     }\n\n     #[test]\n"
        ]
      },
      {
        "module_func": "Operators::lt",
        "tested": 6,
        "killed": 6,
        "mutants_alive_diffs": [],
        "mutants_killed_diff": [
          "--- original\n+++ modified\n@@ -273,7 +273,7 @@\n     }\n\n     fun lt(x: u64, y: u64): bool {\n-        x < y\n+        x == y\n     }\n\n     #[test]\n",
          "--- original\n+++ modified\n@@ -273,7 +273,7 @@\n     }\n\n     fun lt(x: u64, y: u64): bool {\n-        x < y\n+        x != y\n     }\n\n     #[test]\n",
          "--- original\n+++ modified\n@@ -273,7 +273,7 @@\n     }\n\n     fun lt(x: u64, y: u64): bool {\n-        x < y\n+        x > y\n     }\n\n     #[test]\n",
          "--- original\n+++ modified\n@@ -273,7 +273,7 @@\n     }\n\n     fun lt(x: u64, y: u64): bool {\n-        x < y\n+        x <= y\n     }\n\n     #[test]\n",
          "--- original\n+++ modified\n@@ -273,7 +273,7 @@\n     }\n\n     fun lt(x: u64, y: u64): bool {\n-        x < y\n+        x >= y\n     }\n\n     #[test]\n",
          "--- original\n+++ modified\n@@ -273,7 +273,7 @@\n     }\n\n     fun lt(x: u64, y: u64): bool {\n-        x < y\n+        y < x\n     }\n\n     #[test]\n"
        ]
      },
      {
        "module_func": "Operators::lte",
        "tested": 6,
        "killed": 6,
        "mutants_alive_diffs": [],
        "mutants_killed_diff": [
          "--- original\n+++ modified\n@@ -289,7 +289,7 @@\n     }\n\n     fun lte(x: u64, y: u64): bool {\n-        x <= y\n+        x == y\n     }\n\n     #[test]\n",
          "--- original\n+++ modified\n@@ -289,7 +289,7 @@\n     }\n\n     fun lte(x: u64, y: u64): bool {\n-        x <= y\n+        x != y\n     }\n\n     #[test]\n",
          "--- original\n+++ modified\n@@ -289,7 +289,7 @@\n     }\n\n     fun lte(x: u64, y: u64): bool {\n-        x <= y\n+        x < y\n     }\n\n     #[test]\n",
          "--- original\n+++ modified\n@@ -289,7 +289,7 @@\n     }\n\n     fun lte(x: u64, y: u64): bool {\n-        x <= y\n+        x > y\n     }\n\n     #[test]\n",
          "--- original\n+++ modified\n@@ -289,7 +289,7 @@\n     }\n\n     fun lte(x: u64, y: u64): bool {\n-        x <= y\n+        x >= y\n     }\n\n     #[test]\n",
          "--- original\n+++ modified\n@@ -289,7 +289,7 @@\n     }\n\n     fun lte(x: u64, y: u64): bool {\n-        x <= y\n+        y <= x\n     }\n\n     #[test]\n"
        ]
      },
      {
        "module_func": "Operators::mod",
        "tested": 5,
        "killed": 5,
        "mutants_alive_diffs": [],
        "mutants_killed_diff": [
          "--- original\n+++ modified\n@@ -54,7 +54,7 @@\n     }\n\n     fun mod(x: u64, y: u64): u64 {\n-        x % y\n+        x + y\n     }\n\n     #[test]\n",
          "--- original\n+++ modified\n@@ -54,7 +54,7 @@\n     }\n\n     fun mod(x: u64, y: u64): u64 {\n-        x % y\n+        x - y\n     }\n\n     #[test]\n",
          "--- original\n+++ modified\n@@ -54,7 +54,7 @@\n     }\n\n     fun mod(x: u64, y: u64): u64 {\n-        x % y\n+        x * y\n     }\n\n     #[test]\n",
          "--- original\n+++ modified\n@@ -54,7 +54,7 @@\n     }\n\n     fun mod(x: u64, y: u64): u64 {\n-        x % y\n+        x / y\n     }\n\n     #[test]\n",
          "--- original\n+++ modified\n@@ -54,7 +54,7 @@\n     }\n\n     fun mod(x: u64, y: u64): u64 {\n-        x % y\n+        y % x\n     }\n\n     #[test]\n"
        ]
      },
      {
        "module_func": "Operators::neq",
        "tested": 5,
        "killed": 5,
        "mutants_alive_diffs": [],
        "mutants_killed_diff": [
          "--- original\n+++ modified\n@@ -257,7 +257,7 @@\n     }\n\n     fun neq(x: u8, y: u8): bool {\n-        x != y\n+        x == y\n     }\n\n     #[test]\n",
          "--- original\n+++ modified\n@@ -257,7 +257,7 @@\n     }\n\n     fun neq(x: u8, y: u8): bool {\n-        x != y\n+        x < y\n     }\n\n     #[test]\n",
          "--- original\n+++ modified\n@@ -257,7 +257,7 @@\n     }\n\n     fun neq(x: u8, y: u8): bool {\n-        x != y\n+        x > y\n     }\n\n     #[test]\n",
          "--- original\n+++ modified\n@@ -257,7 +257,7 @@\n     }\n\n     fun neq(x: u8, y: u8): bool {\n-        x != y\n+        x <= y\n     }\n\n     #[test]\n",
          "--- original\n+++ modified\n@@ -257,7 +257,7 @@\n     }\n\n     fun neq(x: u8, y: u8): bool {\n-        x != y\n+        x >= y\n     }\n\n     #[test]\n"
        ]
      },
      {
        "module_func": "Operators::or",
        "tested": 2,
        "killed": 2,
        "mutants_alive_diffs": [],
        "mutants_killed_diff": [
          "--- original\n+++ modified\n@@ -128,7 +128,7 @@\n     }\n\n     fun or(x: u64, y: u64): u64 {\n-        x | y\n+        x & y\n     }\n\n     #[test]\n",
          "--- original\n+++ modified\n@@ -128,7 +128,7 @@\n     }\n\n     fun or(x: u64, y: u64): u64 {\n-        x | y\n+        x ^ y\n     }\n\n     #[test]\n"
        ]
      },
      {
        "module_func": "Operators::rsh",
        "tested": 1,
        "killed": 1,
        "mutants_alive_diffs": [],
        "mutants_killed_diff": [
          "--- original\n+++ modified\n@@ -185,7 +185,7 @@\n     }\n\n     fun rsh(x: u64, y: u8): u64 {\n-        x >> y\n+        x << y\n     }\n\n     #[test]\n"
        ]
      },
      {
        "module_func": "Operators::sum",
        "tested": 4,
        "killed": 4,
        "mutants_alive_diffs": [],
        "mutants_killed_diff": [
          "--- original\n+++ modified\n@@ -1,6 +1,6 @@\n module TestAccount::Operators {\n     fun sum(x: u64, y: u64): u64 {\n-        x + y\n+        x - y\n     }\n\n     #[test]\n",
          "--- original\n+++ modified\n@@ -1,6 +1,6 @@\n module TestAccount::Operators {\n     fun sum(x: u64, y: u64): u64 {\n-        x + y\n+        x * y\n     }\n\n     #[test]\n",
          "--- original\n+++ modified\n@@ -1,6 +1,6 @@\n module TestAccount::Operators {\n     fun sum(x: u64, y: u64): u64 {\n-        x + y\n+        x / y\n     }\n\n     #[test]\n",
          "--- original\n+++ modified\n@@ -1,6 +1,6 @@\n module TestAccount::Operators {\n     fun sum(x: u64, y: u64): u64 {\n-        x + y\n+        x % y\n     }\n\n     #[test]\n"
        ]
      },
      {
        "module_func": "Operators::xor",
        "tested": 2,
        "killed": 2,
        "mutants_alive_diffs": [],
        "mutants_killed_diff": [
          "--- original\n+++ modified\n@@ -149,7 +149,7 @@\n     }\n\n     fun xor(x: u64, y: u64): u64 {\n-        x ^ y\n+        x | y\n     }\n\n     #[test]\n",
          "--- original\n+++ modified\n@@ -149,7 +149,7 @@\n     }\n\n     fun xor(x: u64, y: u64): u64 {\n-        x ^ y\n+        x & y\n     }\n\n     #[test]\n"
        ]
      }
    ],
    "sources/StillSimple.move": [
      {
        "module_func": "StillSimple::sample1",
        "tested": 24,
        "killed": 16,
        "mutants_alive_diffs": [
          "--- original\n+++ modified\n@@ -1,6 +1,6 @@\n module TestAccount::StillSimple {\n     fun sample1(x: u128, y: u128) {\n-        let _sum_r = x + y;\n+        let _sum_r = x * y;\n\n         // Impossible condition here:\n         if ((x + y) < 0) abort 1;\n",
          "--- original\n+++ modified\n@@ -3,7 +3,7 @@\n         let _sum_r = x + y;\n\n         // Impossible condition here:\n-        if ((x + y) < 0) abort 1;\n+        if (false) abort 1;\n     }\n\n     // This test will generate mutants that will survive and indicate the impossible condition in the code.\n",
          "--- original\n+++ modified\n@@ -3,7 +3,7 @@\n         let _sum_r = x + y;\n\n         // Impossible condition here:\n-        if ((x + y) < 0) abort 1;\n+        if ((x * y) < 0) abort 1;\n     }\n\n     // This test will generate mutants that will survive and indicate the impossible condition in the code.\n",
          "--- original\n+++ modified\n@@ -3,7 +3,7 @@\n         let _sum_r = x + y;\n\n         // Impossible condition here:\n-        if ((x + y) < 0) abort 1;\n+        if ((x + y) < 0) {};\n     }\n\n     // This test will generate mutants that will survive and indicate the impossible condition in the code.\n",
          "--- original\n+++ modified\n@@ -3,7 +3,7 @@\n         let _sum_r = x + y;\n\n         // Impossible condition here:\n-        if ((x + y) < 0) abort 1;\n+        if ((x + y) < 0) abort 0;\n     }\n\n     // This test will generate mutants that will survive and indicate the impossible condition in the code.\n",
          "--- original\n+++ modified\n@@ -3,7 +3,7 @@\n         let _sum_r = x + y;\n\n         // Impossible condition here:\n-        if ((x + y) < 0) abort 1;\n+        if ((x + y) < 0) abort 18446744073709551615;\n     }\n\n     // This test will generate mutants that will survive and indicate the impossible condition in the code.\n",
          "--- original\n+++ modified\n@@ -3,7 +3,7 @@\n         let _sum_r = x + y;\n\n         // Impossible condition here:\n-        if ((x + y) < 0) abort 1;\n+        if ((x + y) < 0) abort 2;\n     }\n\n     // This test will generate mutants that will survive and indicate the impossible condition in the code.\n",
          "--- original\n+++ modified\n@@ -3,7 +3,7 @@\n         let _sum_r = x + y;\n\n         // Impossible condition here:\n-        if ((x + y) < 0) abort 1;\n+        if ((x + y) < 0) abort 0;\n     }\n\n     // This test will generate mutants that will survive and indicate the impossible condition in the code.\n"
        ],
        "mutants_killed_diff": [
          "--- original\n+++ modified\n@@ -1,6 +1,6 @@\n module TestAccount::StillSimple {\n     fun sample1(x: u128, y: u128) {\n-        let _sum_r = x + y;\n+        let _sum_r = x - y;\n\n         // Impossible condition here:\n         if ((x + y) < 0) abort 1;\n",
          "--- original\n+++ modified\n@@ -1,6 +1,6 @@\n module TestAccount::StillSimple {\n     fun sample1(x: u128, y: u128) {\n-        let _sum_r = x + y;\n+        let _sum_r = x / y;\n\n         // Impossible condition here:\n         if ((x + y) < 0) abort 1;\n",
          "--- original\n+++ modified\n@@ -1,6 +1,6 @@\n module TestAccount::StillSimple {\n     fun sample1(x: u128, y: u128) {\n-        let _sum_r = x + y;\n+        let _sum_r = x % y;\n\n         // Impossible condition here:\n         if ((x + y) < 0) abort 1;\n",
          "--- original\n+++ modified\n@@ -3,7 +3,7 @@\n         let _sum_r = x + y;\n\n         // Impossible condition here:\n-        if ((x + y) < 0) abort 1;\n+        if (true) abort 1;\n     }\n\n     // This test will generate mutants that will survive and indicate the impossible condition in the code.\n",
          "--- original\n+++ modified\n@@ -3,7 +3,7 @@\n         let _sum_r = x + y;\n\n         // Impossible condition here:\n-        if ((x + y) < 0) abort 1;\n+        if (!((x + y) < 0)) abort 1;\n     }\n\n     // This test will generate mutants that will survive and indicate the impossible condition in the code.\n",
          "--- original\n+++ modified\n@@ -3,7 +3,7 @@\n         let _sum_r = x + y;\n\n         // Impossible condition here:\n-        if ((x + y) < 0) abort 1;\n+        if ((x + y) == 0) abort 1;\n     }\n\n     // This test will generate mutants that will survive and indicate the impossible condition in the code.\n",
          "--- original\n+++ modified\n@@ -3,7 +3,7 @@\n         let _sum_r = x + y;\n\n         // Impossible condition here:\n-        if ((x + y) < 0) abort 1;\n+        if ((x + y) != 0) abort 1;\n     }\n\n     // This test will generate mutants that will survive and indicate the impossible condition in the code.\n",
          "--- original\n+++ modified\n@@ -3,7 +3,7 @@\n         let _sum_r = x + y;\n\n         // Impossible condition here:\n-        if ((x + y) < 0) abort 1;\n+        if ((x + y) > 0) abort 1;\n     }\n\n     // This test will generate mutants that will survive and indicate the impossible condition in the code.\n",
          "--- original\n+++ modified\n@@ -3,7 +3,7 @@\n         let _sum_r = x + y;\n\n         // Impossible condition here:\n-        if ((x + y) < 0) abort 1;\n+        if ((x + y) <= 0) abort 1;\n     }\n\n     // This test will generate mutants that will survive and indicate the impossible condition in the code.\n",
          "--- original\n+++ modified\n@@ -3,7 +3,7 @@\n         let _sum_r = x + y;\n\n         // Impossible condition here:\n-        if ((x + y) < 0) abort 1;\n+        if ((x + y) >= 0) abort 1;\n     }\n\n     // This test will generate mutants that will survive and indicate the impossible condition in the code.\n",
          "--- original\n+++ modified\n@@ -3,7 +3,7 @@\n         let _sum_r = x + y;\n\n         // Impossible condition here:\n-        if ((x + y) < 0) abort 1;\n+        if (0 < (x + y)) abort 1;\n     }\n\n     // This test will generate mutants that will survive and indicate the impossible condition in the code.\n",
          "--- original\n+++ modified\n@@ -3,7 +3,7 @@\n         let _sum_r = x + y;\n\n         // Impossible condition here:\n-        if ((x + y) < 0) abort 1;\n+        if ((x - y) < 0) abort 1;\n     }\n\n     // This test will generate mutants that will survive and indicate the impossible condition in the code.\n",
          "--- original\n+++ modified\n@@ -3,7 +3,7 @@\n         let _sum_r = x + y;\n\n         // Impossible condition here:\n-        if ((x + y) < 0) abort 1;\n+        if ((x / y) < 0) abort 1;\n     }\n\n     // This test will generate mutants that will survive and indicate the impossible condition in the code.\n",
          "--- original\n+++ modified\n@@ -3,7 +3,7 @@\n         let _sum_r = x + y;\n\n         // Impossible condition here:\n-        if ((x + y) < 0) abort 1;\n+        if ((x % y) < 0) abort 1;\n     }\n\n     // This test will generate mutants that will survive and indicate the impossible condition in the code.\n",
          "--- original\n+++ modified\n@@ -3,7 +3,7 @@\n         let _sum_r = x + y;\n\n         // Impossible condition here:\n-        if ((x + y) < 0) abort 1;\n+        if ((x + y) < 340282366920938463463374607431768211455) abort 1;\n     }\n\n     // This test will generate mutants that will survive and indicate the impossible condition in the code.\n",
          "--- original\n+++ modified\n@@ -3,7 +3,7 @@\n         let _sum_r = x + y;\n\n         // Impossible condition here:\n-        if ((x + y) < 0) abort 1;\n+        if ((x + y) < 1) abort 1;\n     }\n\n     // This test will generate mutants that will survive and indicate the impossible condition in the code.\n"
        ]
      },
      {
        "module_func": "StillSimple::sample2",
        "tested": 11,
        "killed": 10,
        "mutants_alive_diffs": [
          "--- original\n+++ modified\n@@ -19,7 +19,7 @@\n     }\n\n     fun sample2(a1: u64, a2: u64): bool {\n-        let lamb = apply(0, |v| v != a1 + a2);\n+        let lamb = apply(0, |v| v < a1 + a2);\n         lamb\n     }\n\n"
        ],
        "mutants_killed_diff": [
          "--- original\n+++ modified\n@@ -19,7 +19,7 @@\n     }\n\n     fun sample2(a1: u64, a2: u64): bool {\n-        let lamb = apply(0, |v| v != a1 + a2);\n+        let lamb = apply(18446744073709551615, |v| v != a1 + a2);\n         lamb\n     }\n\n",
          "--- original\n+++ modified\n@@ -19,7 +19,7 @@\n     }\n\n     fun sample2(a1: u64, a2: u64): bool {\n-        let lamb = apply(0, |v| v != a1 + a2);\n+        let lamb = apply(1, |v| v != a1 + a2);\n         lamb\n     }\n\n",
          "--- original\n+++ modified\n@@ -19,7 +19,7 @@\n     }\n\n     fun sample2(a1: u64, a2: u64): bool {\n-        let lamb = apply(0, |v| v != a1 + a2);\n+        let lamb = apply(0, |v| v == a1 + a2);\n         lamb\n     }\n\n",
          "--- original\n+++ modified\n@@ -19,7 +19,7 @@\n     }\n\n     fun sample2(a1: u64, a2: u64): bool {\n-        let lamb = apply(0, |v| v != a1 + a2);\n+        let lamb = apply(0, |v| v > a1 + a2);\n         lamb\n     }\n\n",
          "--- original\n+++ modified\n@@ -19,7 +19,7 @@\n     }\n\n     fun sample2(a1: u64, a2: u64): bool {\n-        let lamb = apply(0, |v| v != a1 + a2);\n+        let lamb = apply(0, |v| v <= a1 + a2);\n         lamb\n     }\n\n",
          "--- original\n+++ modified\n@@ -19,7 +19,7 @@\n     }\n\n     fun sample2(a1: u64, a2: u64): bool {\n-        let lamb = apply(0, |v| v != a1 + a2);\n+        let lamb = apply(0, |v| v >= a1 + a2);\n         lamb\n     }\n\n",
          "--- original\n+++ modified\n@@ -19,7 +19,7 @@\n     }\n\n     fun sample2(a1: u64, a2: u64): bool {\n-        let lamb = apply(0, |v| v != a1 + a2);\n+        let lamb = apply(0, |v| v != a1 - a2);\n         lamb\n     }\n\n",
          "--- original\n+++ modified\n@@ -19,7 +19,7 @@\n     }\n\n     fun sample2(a1: u64, a2: u64): bool {\n-        let lamb = apply(0, |v| v != a1 + a2);\n+        let lamb = apply(0, |v| v != a1 * a2);\n         lamb\n     }\n\n",
          "--- original\n+++ modified\n@@ -19,7 +19,7 @@\n     }\n\n     fun sample2(a1: u64, a2: u64): bool {\n-        let lamb = apply(0, |v| v != a1 + a2);\n+        let lamb = apply(0, |v| v != a1 / a2);\n         lamb\n     }\n\n",
          "--- original\n+++ modified\n@@ -19,7 +19,7 @@\n     }\n\n     fun sample2(a1: u64, a2: u64): bool {\n-        let lamb = apply(0, |v| v != a1 + a2);\n+        let lamb = apply(0, |v| v != a1 % a2);\n         lamb\n     }\n\n"
        ]
      },
      {
        "module_func": "StillSimple::sample3",
        "tested": 26,
        "killed": 26,
        "mutants_alive_diffs": [],
        "mutants_killed_diff": [
          "--- original\n+++ modified\n@@ -36,7 +36,7 @@\n     }\n\n     public fun sample3(n: u64, e: u64): u64 {\n-        if (e == 0) {\n+        if (true) {\n             1\n         } else {\n             n * sample3(n, e - 1)\n",
          "--- original\n+++ modified\n@@ -36,7 +36,7 @@\n     }\n\n     public fun sample3(n: u64, e: u64): u64 {\n-        if (e == 0) {\n+        if (false) {\n             1\n         } else {\n             n * sample3(n, e - 1)\n",
          "--- original\n+++ modified\n@@ -36,7 +36,7 @@\n     }\n\n     public fun sample3(n: u64, e: u64): u64 {\n-        if (e == 0) {\n+        if (!(e == 0)) {\n             1\n         } else {\n             n * sample3(n, e - 1)\n",
          "--- original\n+++ modified\n@@ -36,7 +36,7 @@\n     }\n\n     public fun sample3(n: u64, e: u64): u64 {\n-        if (e == 0) {\n+        if (e != 0) {\n             1\n         } else {\n             n * sample3(n, e - 1)\n",
          "--- original\n+++ modified\n@@ -36,7 +36,7 @@\n     }\n\n     public fun sample3(n: u64, e: u64): u64 {\n-        if (e == 0) {\n+        if (e < 0) {\n             1\n         } else {\n             n * sample3(n, e - 1)\n",
          "--- original\n+++ modified\n@@ -36,7 +36,7 @@\n     }\n\n     public fun sample3(n: u64, e: u64): u64 {\n-        if (e == 0) {\n+        if (e > 0) {\n             1\n         } else {\n             n * sample3(n, e - 1)\n",
          "--- original\n+++ modified\n@@ -36,7 +36,7 @@\n     }\n\n     public fun sample3(n: u64, e: u64): u64 {\n-        if (e == 0) {\n+        if (e >= 0) {\n             1\n         } else {\n             n * sample3(n, e - 1)\n",
          "--- original\n+++ modified\n@@ -36,7 +36,7 @@\n     }\n\n     public fun sample3(n: u64, e: u64): u64 {\n-        if (e == 0) {\n+        if (e == 18446744073709551615) {\n             1\n         } else {\n             n * sample3(n, e - 1)\n",
          "--- original\n+++ modified\n@@ -36,7 +36,7 @@\n     }\n\n     public fun sample3(n: u64, e: u64): u64 {\n-        if (e == 0) {\n+        if (e == 1) {\n             1\n         } else {\n             n * sample3(n, e - 1)\n",
          "--- original\n+++ modified\n@@ -37,7 +37,7 @@\n\n     public fun sample3(n: u64, e: u64): u64 {\n         if (e == 0) {\n-            1\n+            0\n         } else {\n             n * sample3(n, e - 1)\n         }\n",
          "--- original\n+++ modified\n@@ -37,7 +37,7 @@\n\n     public fun sample3(n: u64, e: u64): u64 {\n         if (e == 0) {\n-            1\n+            18446744073709551615\n         } else {\n             n * sample3(n, e - 1)\n         }\n",
          "--- original\n+++ modified\n@@ -37,7 +37,7 @@\n\n     public fun sample3(n: u64, e: u64): u64 {\n         if (e == 0) {\n-            1\n+            2\n         } else {\n             n * sample3(n, e - 1)\n         }\n",
          "--- original\n+++ modified\n@@ -37,7 +37,7 @@\n\n     public fun sample3(n: u64, e: u64): u64 {\n         if (e == 0) {\n-            1\n+            0\n         } else {\n             n * sample3(n, e - 1)\n         }\n",
          "--- original\n+++ modified\n@@ -39,7 +39,7 @@\n         if (e == 0) {\n             1\n         } else {\n-            n * sample3(n, e - 1)\n+            n + sample3(n, e - 1)\n         }\n     }\n\n",
          "--- original\n+++ modified\n@@ -39,7 +39,7 @@\n         if (e == 0) {\n             1\n         } else {\n-            n * sample3(n, e - 1)\n+            n - sample3(n, e - 1)\n         }\n     }\n\n",
          "--- original\n+++ modified\n@@ -39,7 +39,7 @@\n         if (e == 0) {\n             1\n         } else {\n-            n * sample3(n, e - 1)\n+            n / sample3(n, e - 1)\n         }\n     }\n\n",
          "--- original\n+++ modified\n@@ -39,7 +39,7 @@\n         if (e == 0) {\n             1\n         } else {\n-            n * sample3(n, e - 1)\n+            n % sample3(n, e - 1)\n         }\n     }\n\n",
          "--- original\n+++ modified\n@@ -39,7 +39,7 @@\n         if (e == 0) {\n             1\n         } else {\n-            n * sample3(n, e - 1)\n+            n * sample3(n, e + 1)\n         }\n     }\n\n",
          "--- original\n+++ modified\n@@ -39,7 +39,7 @@\n         if (e == 0) {\n             1\n         } else {\n-            n * sample3(n, e - 1)\n+            n * sample3(n, e * 1)\n         }\n     }\n\n",
          "--- original\n+++ modified\n@@ -39,7 +39,7 @@\n         if (e == 0) {\n             1\n         } else {\n-            n * sample3(n, e - 1)\n+            n * sample3(n, e / 1)\n         }\n     }\n\n",
          "--- original\n+++ modified\n@@ -39,7 +39,7 @@\n         if (e == 0) {\n             1\n         } else {\n-            n * sample3(n, e - 1)\n+            n * sample3(n, e % 1)\n         }\n     }\n\n",
          "--- original\n+++ modified\n@@ -39,7 +39,7 @@\n         if (e == 0) {\n             1\n         } else {\n-            n * sample3(n, e - 1)\n+            n * sample3(n, 1 - e)\n         }\n     }\n\n",
          "--- original\n+++ modified\n@@ -39,7 +39,7 @@\n         if (e == 0) {\n             1\n         } else {\n-            n * sample3(n, e - 1)\n+            n * sample3(n, e - 0)\n         }\n     }\n\n",
          "--- original\n+++ modified\n@@ -39,7 +39,7 @@\n         if (e == 0) {\n             1\n         } else {\n-            n * sample3(n, e - 1)\n+            n * sample3(n, e - 18446744073709551615)\n         }\n     }\n\n",
          "--- original\n+++ modified\n@@ -39,7 +39,7 @@\n         if (e == 0) {\n             1\n         } else {\n-            n * sample3(n, e - 1)\n+            n * sample3(n, e - 2)\n         }\n     }\n\n",
          "--- original\n+++ modified\n@@ -39,7 +39,7 @@\n         if (e == 0) {\n             1\n         } else {\n-            n * sample3(n, e - 1)\n+            n * sample3(n, e - 0)\n         }\n     }\n\n"
        ]
      },
      {
        "module_func": "StillSimple::sample4",
        "tested": 40,
        "killed": 29,
        "mutants_alive_diffs": [
          "--- original\n+++ modified\n@@ -67,7 +67,7 @@\n\n     fun sample4(x: u128, y: u128) {\n         loop {\n-            if (x > y) {\n+            if (false) {\n                 y = y + 1;\n                 continue\n             };\n",
          "--- original\n+++ modified\n@@ -68,7 +68,7 @@\n     fun sample4(x: u128, y: u128) {\n         loop {\n             if (x > y) {\n-                y = y + 1;\n+                y = y + 2;\n                 continue\n             };\n             if (y > x) {\n",
          "--- original\n+++ modified\n@@ -69,7 +69,7 @@\n         loop {\n             if (x > y) {\n                 y = y + 1;\n-                continue\n+                break\n             };\n             if (y > x) {\n                 x = x + 1;\n",
          "--- original\n+++ modified\n@@ -69,7 +69,7 @@\n         loop {\n             if (x > y) {\n                 y = y + 1;\n-                continue\n+                {}\n             };\n             if (y > x) {\n                 x = x + 1;\n",
          "--- original\n+++ modified\n@@ -71,7 +71,7 @@\n                 y = y + 1;\n                 continue\n             };\n-            if (y > x) {\n+            if (false) {\n                 x = x + 1;\n                 continue\n             };\n",
          "--- original\n+++ modified\n@@ -71,7 +71,7 @@\n                 y = y + 1;\n                 continue\n             };\n-            if (y > x) {\n+            if (y != x) {\n                 x = x + 1;\n                 continue\n             };\n",
          "--- original\n+++ modified\n@@ -71,7 +71,7 @@\n                 y = y + 1;\n                 continue\n             };\n-            if (y > x) {\n+            if (y < x) {\n                 x = x + 1;\n                 continue\n             };\n",
          "--- original\n+++ modified\n@@ -71,7 +71,7 @@\n                 y = y + 1;\n                 continue\n             };\n-            if (y > x) {\n+            if (x > y) {\n                 x = x + 1;\n                 continue\n             };\n",
          "--- original\n+++ modified\n@@ -72,7 +72,7 @@\n                 continue\n             };\n             if (y > x) {\n-                x = x + 1;\n+                x = x + 2;\n                 continue\n             };\n             break\n",
          "--- original\n+++ modified\n@@ -73,7 +73,7 @@\n             };\n             if (y > x) {\n                 x = x + 1;\n-                continue\n+                break\n             };\n             break\n         };\n",
          "--- original\n+++ modified\n@@ -73,7 +73,7 @@\n             };\n             if (y > x) {\n                 x = x + 1;\n-                continue\n+                {}\n             };\n             break\n         };\n"
        ],
        "mutants_killed_diff": [
          "--- original\n+++ modified\n@@ -67,7 +67,7 @@\n\n     fun sample4(x: u128, y: u128) {\n         loop {\n-            if (x > y) {\n+            if (true) {\n                 y = y + 1;\n                 continue\n             };\n",
          "--- original\n+++ modified\n@@ -67,7 +67,7 @@\n\n     fun sample4(x: u128, y: u128) {\n         loop {\n-            if (x > y) {\n+            if (!(x > y)) {\n                 y = y + 1;\n                 continue\n             };\n",
          "--- original\n+++ modified\n@@ -67,7 +67,7 @@\n\n     fun sample4(x: u128, y: u128) {\n         loop {\n-            if (x > y) {\n+            if (x == y) {\n                 y = y + 1;\n                 continue\n             };\n",
          "--- original\n+++ modified\n@@ -67,7 +67,7 @@\n\n     fun sample4(x: u128, y: u128) {\n         loop {\n-            if (x > y) {\n+            if (x != y) {\n                 y = y + 1;\n                 continue\n             };\n",
          "--- original\n+++ modified\n@@ -67,7 +67,7 @@\n\n     fun sample4(x: u128, y: u128) {\n         loop {\n-            if (x > y) {\n+            if (x < y) {\n                 y = y + 1;\n                 continue\n             };\n",
          "--- original\n+++ modified\n@@ -67,7 +67,7 @@\n\n     fun sample4(x: u128, y: u128) {\n         loop {\n-            if (x > y) {\n+            if (x <= y) {\n                 y = y + 1;\n                 continue\n             };\n",
          "--- original\n+++ modified\n@@ -67,7 +67,7 @@\n\n     fun sample4(x: u128, y: u128) {\n         loop {\n-            if (x > y) {\n+            if (x >= y) {\n                 y = y + 1;\n                 continue\n             };\n",
          "--- original\n+++ modified\n@@ -67,7 +67,7 @@\n\n     fun sample4(x: u128, y: u128) {\n         loop {\n-            if (x > y) {\n+            if (y > x) {\n                 y = y + 1;\n                 continue\n             };\n",
          "--- original\n+++ modified\n@@ -68,7 +68,7 @@\n     fun sample4(x: u128, y: u128) {\n         loop {\n             if (x > y) {\n-                y = y + 1;\n+                y = y - 1;\n                 continue\n             };\n             if (y > x) {\n",
          "--- original\n+++ modified\n@@ -68,7 +68,7 @@\n     fun sample4(x: u128, y: u128) {\n         loop {\n             if (x > y) {\n-                y = y + 1;\n+                y = y * 1;\n                 continue\n             };\n             if (y > x) {\n",
          "--- original\n+++ modified\n@@ -68,7 +68,7 @@\n     fun sample4(x: u128, y: u128) {\n         loop {\n             if (x > y) {\n-                y = y + 1;\n+                y = y / 1;\n                 continue\n             };\n             if (y > x) {\n",
          "--- original\n+++ modified\n@@ -68,7 +68,7 @@\n     fun sample4(x: u128, y: u128) {\n         loop {\n             if (x > y) {\n-                y = y + 1;\n+                y = y % 1;\n                 continue\n             };\n             if (y > x) {\n",
          "--- original\n+++ modified\n@@ -68,7 +68,7 @@\n     fun sample4(x: u128, y: u128) {\n         loop {\n             if (x > y) {\n-                y = y + 1;\n+                y = y + 0;\n                 continue\n             };\n             if (y > x) {\n",
          "--- original\n+++ modified\n@@ -68,7 +68,7 @@\n     fun sample4(x: u128, y: u128) {\n         loop {\n             if (x > y) {\n-                y = y + 1;\n+                y = y + 340282366920938463463374607431768211455;\n                 continue\n             };\n             if (y > x) {\n",
          "--- original\n+++ modified\n@@ -68,7 +68,7 @@\n     fun sample4(x: u128, y: u128) {\n         loop {\n             if (x > y) {\n-                y = y + 1;\n+                y = y + 0;\n                 continue\n             };\n             if (y > x) {\n",
          "--- original\n+++ modified\n@@ -71,7 +71,7 @@\n                 y = y + 1;\n                 continue\n             };\n-            if (y > x) {\n+            if (true) {\n                 x = x + 1;\n                 continue\n             };\n",
          "--- original\n+++ modified\n@@ -71,7 +71,7 @@\n                 y = y + 1;\n                 continue\n             };\n-            if (y > x) {\n+            if (!(y > x)) {\n                 x = x + 1;\n                 continue\n             };\n",
          "--- original\n+++ modified\n@@ -71,7 +71,7 @@\n                 y = y + 1;\n                 continue\n             };\n-            if (y > x) {\n+            if (y == x) {\n                 x = x + 1;\n                 continue\n             };\n",
          "--- original\n+++ modified\n@@ -71,7 +71,7 @@\n                 y = y + 1;\n                 continue\n             };\n-            if (y > x) {\n+            if (y <= x) {\n                 x = x + 1;\n                 continue\n             };\n",
          "--- original\n+++ modified\n@@ -71,7 +71,7 @@\n                 y = y + 1;\n                 continue\n             };\n-            if (y > x) {\n+            if (y >= x) {\n                 x = x + 1;\n                 continue\n             };\n",
          "--- original\n+++ modified\n@@ -72,7 +72,7 @@\n                 continue\n             };\n             if (y > x) {\n-                x = x + 1;\n+                x = x - 1;\n                 continue\n             };\n             break\n",
          "--- original\n+++ modified\n@@ -72,7 +72,7 @@\n                 continue\n             };\n             if (y > x) {\n-                x = x + 1;\n+                x = x * 1;\n                 continue\n             };\n             break\n",
          "--- original\n+++ modified\n@@ -72,7 +72,7 @@\n                 continue\n             };\n             if (y > x) {\n-                x = x + 1;\n+                x = x / 1;\n                 continue\n             };\n             break\n",
          "--- original\n+++ modified\n@@ -72,7 +72,7 @@\n                 continue\n             };\n             if (y > x) {\n-                x = x + 1;\n+                x = x % 1;\n                 continue\n             };\n             break\n",
          "--- original\n+++ modified\n@@ -72,7 +72,7 @@\n                 continue\n             };\n             if (y > x) {\n-                x = x + 1;\n+                x = x + 0;\n                 continue\n             };\n             break\n",
          "--- original\n+++ modified\n@@ -72,7 +72,7 @@\n                 continue\n             };\n             if (y > x) {\n-                x = x + 1;\n+                x = x + 340282366920938463463374607431768211455;\n                 continue\n             };\n             break\n",
          "--- original\n+++ modified\n@@ -72,7 +72,7 @@\n                 continue\n             };\n             if (y > x) {\n-                x = x + 1;\n+                x = x + 0;\n                 continue\n             };\n             break\n",
          "--- original\n+++ modified\n@@ -75,7 +75,7 @@\n                 x = x + 1;\n                 continue\n             };\n-            break\n+            continue\n         };\n     }\n\n",
          "--- original\n+++ modified\n@@ -75,7 +75,7 @@\n                 x = x + 1;\n                 continue\n             };\n-            break\n+            {}\n         };\n     }\n\n"
        ]
      },
      {
        "module_func": "StillSimple::sample5",
        "tested": 22,
        "killed": 22,
        "mutants_alive_diffs": [],
        "mutants_killed_diff": [
          "--- original\n+++ modified\n@@ -88,7 +88,7 @@\n     }\n\n     fun sample5(x: u128, y: u128): u128 {\n-        (x - 1 as u128) + (y - 1 as u128)\n+        (x - 1 as u128) - (y - 1 as u128)\n     }\n\n     #[test]\n",
          "--- original\n+++ modified\n@@ -88,7 +88,7 @@\n     }\n\n     fun sample5(x: u128, y: u128): u128 {\n-        (x - 1 as u128) + (y - 1 as u128)\n+        (x - 1 as u128) * (y - 1 as u128)\n     }\n\n     #[test]\n",
          "--- original\n+++ modified\n@@ -88,7 +88,7 @@\n     }\n\n     fun sample5(x: u128, y: u128): u128 {\n-        (x - 1 as u128) + (y - 1 as u128)\n+        (x - 1 as u128) / (y - 1 as u128)\n     }\n\n     #[test]\n",
          "--- original\n+++ modified\n@@ -88,7 +88,7 @@\n     }\n\n     fun sample5(x: u128, y: u128): u128 {\n-        (x - 1 as u128) + (y - 1 as u128)\n+        (x - 1 as u128) % (y - 1 as u128)\n     }\n\n     #[test]\n",
          "--- original\n+++ modified\n@@ -88,7 +88,7 @@\n     }\n\n     fun sample5(x: u128, y: u128): u128 {\n-        (x - 1 as u128) + (y - 1 as u128)\n+        (x + 1 as u128) + (y - 1 as u128)\n     }\n\n     #[test]\n",
          "--- original\n+++ modified\n@@ -88,7 +88,7 @@\n     }\n\n     fun sample5(x: u128, y: u128): u128 {\n-        (x - 1 as u128) + (y - 1 as u128)\n+        (x * 1 as u128) + (y - 1 as u128)\n     }\n\n     #[test]\n",
          "--- original\n+++ modified\n@@ -88,7 +88,7 @@\n     }\n\n     fun sample5(x: u128, y: u128): u128 {\n-        (x - 1 as u128) + (y - 1 as u128)\n+        (x / 1 as u128) + (y - 1 as u128)\n     }\n\n     #[test]\n",
          "--- original\n+++ modified\n@@ -88,7 +88,7 @@\n     }\n\n     fun sample5(x: u128, y: u128): u128 {\n-        (x - 1 as u128) + (y - 1 as u128)\n+        (x % 1 as u128) + (y - 1 as u128)\n     }\n\n     #[test]\n",
          "--- original\n+++ modified\n@@ -88,7 +88,7 @@\n     }\n\n     fun sample5(x: u128, y: u128): u128 {\n-        (x - 1 as u128) + (y - 1 as u128)\n+        (1 - x as u128) + (y - 1 as u128)\n     }\n\n     #[test]\n",
          "--- original\n+++ modified\n@@ -88,7 +88,7 @@\n     }\n\n     fun sample5(x: u128, y: u128): u128 {\n-        (x - 1 as u128) + (y - 1 as u128)\n+        (x - 0 as u128) + (y - 1 as u128)\n     }\n\n     #[test]\n",
          "--- original\n+++ modified\n@@ -88,7 +88,7 @@\n     }\n\n     fun sample5(x: u128, y: u128): u128 {\n-        (x - 1 as u128) + (y - 1 as u128)\n+        (x - 340282366920938463463374607431768211455 as u128) + (y - 1 as u128)\n     }\n\n     #[test]\n",
          "--- original\n+++ modified\n@@ -88,7 +88,7 @@\n     }\n\n     fun sample5(x: u128, y: u128): u128 {\n-        (x - 1 as u128) + (y - 1 as u128)\n+        (x - 2 as u128) + (y - 1 as u128)\n     }\n\n     #[test]\n",
          "--- original\n+++ modified\n@@ -88,7 +88,7 @@\n     }\n\n     fun sample5(x: u128, y: u128): u128 {\n-        (x - 1 as u128) + (y - 1 as u128)\n+        (x - 0 as u128) + (y - 1 as u128)\n     }\n\n     #[test]\n",
          "--- original\n+++ modified\n@@ -88,7 +88,7 @@\n     }\n\n     fun sample5(x: u128, y: u128): u128 {\n-        (x - 1 as u128) + (y - 1 as u128)\n+        (x - 1 as u128) + (y + 1 as u128)\n     }\n\n     #[test]\n",
          "--- original\n+++ modified\n@@ -88,7 +88,7 @@\n     }\n\n     fun sample5(x: u128, y: u128): u128 {\n-        (x - 1 as u128) + (y - 1 as u128)\n+        (x - 1 as u128) + (y * 1 as u128)\n     }\n\n     #[test]\n",
          "--- original\n+++ modified\n@@ -88,7 +88,7 @@\n     }\n\n     fun sample5(x: u128, y: u128): u128 {\n-        (x - 1 as u128) + (y - 1 as u128)\n+        (x - 1 as u128) + (y / 1 as u128)\n     }\n\n     #[test]\n",
          "--- original\n+++ modified\n@@ -88,7 +88,7 @@\n     }\n\n     fun sample5(x: u128, y: u128): u128 {\n-        (x - 1 as u128) + (y - 1 as u128)\n+        (x - 1 as u128) + (y % 1 as u128)\n     }\n\n     #[test]\n",
          "--- original\n+++ modified\n@@ -88,7 +88,7 @@\n     }\n\n     fun sample5(x: u128, y: u128): u128 {\n-        (x - 1 as u128) + (y - 1 as u128)\n+        (x - 1 as u128) + (1 - y as u128)\n     }\n\n     #[test]\n",
          "--- original\n+++ modified\n@@ -88,7 +88,7 @@\n     }\n\n     fun sample5(x: u128, y: u128): u128 {\n-        (x - 1 as u128) + (y - 1 as u128)\n+        (x - 1 as u128) + (y - 0 as u128)\n     }\n\n     #[test]\n",
          "--- original\n+++ modified\n@@ -88,7 +88,7 @@\n     }\n\n     fun sample5(x: u128, y: u128): u128 {\n-        (x - 1 as u128) + (y - 1 as u128)\n+        (x - 1 as u128) + (y - 340282366920938463463374607431768211455 as u128)\n     }\n\n     #[test]\n",
          "--- original\n+++ modified\n@@ -88,7 +88,7 @@\n     }\n\n     fun sample5(x: u128, y: u128): u128 {\n-        (x - 1 as u128) + (y - 1 as u128)\n+        (x - 1 as u128) + (y - 2 as u128)\n     }\n\n     #[test]\n",
          "--- original\n+++ modified\n@@ -88,7 +88,7 @@\n     }\n\n     fun sample5(x: u128, y: u128): u128 {\n-        (x - 1 as u128) + (y - 1 as u128)\n+        (x - 1 as u128) + (y - 0 as u128)\n     }\n\n     #[test]\n"
        ]
      },
      {
        "module_func": "StillSimple::sample6",
        "tested": 30,
        "killed": 30,
        "mutants_alive_diffs": [],
        "mutants_killed_diff": [
          "--- original\n+++ modified\n@@ -123,7 +123,7 @@\n     }\n\n     fun sample6(x: u128, y: u128): u128 {\n-        return (x + y - x*(y + 2)*x/y)\n+        return (x + y + x*(y + 2)*x/y)\n     }\n\n     #[test, expected_failure]\n",
          "--- original\n+++ modified\n@@ -123,7 +123,7 @@\n     }\n\n     fun sample6(x: u128, y: u128): u128 {\n-        return (x + y - x*(y + 2)*x/y)\n+        return (x + y * x*(y + 2)*x/y)\n     }\n\n     #[test, expected_failure]\n",
          "--- original\n+++ modified\n@@ -123,7 +123,7 @@\n     }\n\n     fun sample6(x: u128, y: u128): u128 {\n-        return (x + y - x*(y + 2)*x/y)\n+        return (x + y / x*(y + 2)*x/y)\n     }\n\n     #[test, expected_failure]\n",
          "--- original\n+++ modified\n@@ -123,7 +123,7 @@\n     }\n\n     fun sample6(x: u128, y: u128): u128 {\n-        return (x + y - x*(y + 2)*x/y)\n+        return (x + y % x*(y + 2)*x/y)\n     }\n\n     #[test, expected_failure]\n",
          "--- original\n+++ modified\n@@ -123,7 +123,7 @@\n     }\n\n     fun sample6(x: u128, y: u128): u128 {\n-        return (x + y - x*(y + 2)*x/y)\n+        return (x*(y + 2)*x/y - x + y)\n     }\n\n     #[test, expected_failure]\n",
          "--- original\n+++ modified\n@@ -123,7 +123,7 @@\n     }\n\n     fun sample6(x: u128, y: u128): u128 {\n-        return (x + y - x*(y + 2)*x/y)\n+        return (x - y - x*(y + 2)*x/y)\n     }\n\n     #[test, expected_failure]\n",
          "--- original\n+++ modified\n@@ -123,7 +123,7 @@\n     }\n\n     fun sample6(x: u128, y: u128): u128 {\n-        return (x + y - x*(y + 2)*x/y)\n+        return (x * y - x*(y + 2)*x/y)\n     }\n\n     #[test, expected_failure]\n",
          "--- original\n+++ modified\n@@ -123,7 +123,7 @@\n     }\n\n     fun sample6(x: u128, y: u128): u128 {\n-        return (x + y - x*(y + 2)*x/y)\n+        return (x / y - x*(y + 2)*x/y)\n     }\n\n     #[test, expected_failure]\n",
          "--- original\n+++ modified\n@@ -123,7 +123,7 @@\n     }\n\n     fun sample6(x: u128, y: u128): u128 {\n-        return (x + y - x*(y + 2)*x/y)\n+        return (x % y - x*(y + 2)*x/y)\n     }\n\n     #[test, expected_failure]\n",
          "--- original\n+++ modified\n@@ -123,7 +123,7 @@\n     }\n\n     fun sample6(x: u128, y: u128): u128 {\n-        return (x + y - x*(y + 2)*x/y)\n+        return (x + y - x*(y + 2)*x+y)\n     }\n\n     #[test, expected_failure]\n",
          "--- original\n+++ modified\n@@ -123,7 +123,7 @@\n     }\n\n     fun sample6(x: u128, y: u128): u128 {\n-        return (x + y - x*(y + 2)*x/y)\n+        return (x + y - x*(y + 2)*x-y)\n     }\n\n     #[test, expected_failure]\n",
          "--- original\n+++ modified\n@@ -123,7 +123,7 @@\n     }\n\n     fun sample6(x: u128, y: u128): u128 {\n-        return (x + y - x*(y + 2)*x/y)\n+        return (x + y - x*(y + 2)*x*y)\n     }\n\n     #[test, expected_failure]\n",
          "--- original\n+++ modified\n@@ -123,7 +123,7 @@\n     }\n\n     fun sample6(x: u128, y: u128): u128 {\n-        return (x + y - x*(y + 2)*x/y)\n+        return (x + y - x*(y + 2)*x%y)\n     }\n\n     #[test, expected_failure]\n",
          "--- original\n+++ modified\n@@ -123,7 +123,7 @@\n     }\n\n     fun sample6(x: u128, y: u128): u128 {\n-        return (x + y - x*(y + 2)*x/y)\n+        return (x + y - y / x*(y + 2)*x)\n     }\n\n     #[test, expected_failure]\n",
          "--- original\n+++ modified\n@@ -123,7 +123,7 @@\n     }\n\n     fun sample6(x: u128, y: u128): u128 {\n-        return (x + y - x*(y + 2)*x/y)\n+        return (x + y - x*(y + 2)+x/y)\n     }\n\n     #[test, expected_failure]\n",
          "--- original\n+++ modified\n@@ -123,7 +123,7 @@\n     }\n\n     fun sample6(x: u128, y: u128): u128 {\n-        return (x + y - x*(y + 2)*x/y)\n+        return (x + y - x*(y + 2)-x/y)\n     }\n\n     #[test, expected_failure]\n",
          "--- original\n+++ modified\n@@ -123,7 +123,7 @@\n     }\n\n     fun sample6(x: u128, y: u128): u128 {\n-        return (x + y - x*(y + 2)*x/y)\n+        return (x + y - x*(y + 2)/x/y)\n     }\n\n     #[test, expected_failure]\n",
          "--- original\n+++ modified\n@@ -123,7 +123,7 @@\n     }\n\n     fun sample6(x: u128, y: u128): u128 {\n-        return (x + y - x*(y + 2)*x/y)\n+        return (x + y - x*(y + 2)%x/y)\n     }\n\n     #[test, expected_failure]\n",
          "--- original\n+++ modified\n@@ -123,7 +123,7 @@\n     }\n\n     fun sample6(x: u128, y: u128): u128 {\n-        return (x + y - x*(y + 2)*x/y)\n+        return (x + y - x+(y + 2)*x/y)\n     }\n\n     #[test, expected_failure]\n",
          "--- original\n+++ modified\n@@ -123,7 +123,7 @@\n     }\n\n     fun sample6(x: u128, y: u128): u128 {\n-        return (x + y - x*(y + 2)*x/y)\n+        return (x + y - x-(y + 2)*x/y)\n     }\n\n     #[test, expected_failure]\n",
          "--- original\n+++ modified\n@@ -123,7 +123,7 @@\n     }\n\n     fun sample6(x: u128, y: u128): u128 {\n-        return (x + y - x*(y + 2)*x/y)\n+        return (x + y - x/(y + 2)*x/y)\n     }\n\n     #[test, expected_failure]\n",
          "--- original\n+++ modified\n@@ -123,7 +123,7 @@\n     }\n\n     fun sample6(x: u128, y: u128): u128 {\n-        return (x + y - x*(y + 2)*x/y)\n+        return (x + y - x%(y + 2)*x/y)\n     }\n\n     #[test, expected_failure]\n",
          "--- original\n+++ modified\n@@ -123,7 +123,7 @@\n     }\n\n     fun sample6(x: u128, y: u128): u128 {\n-        return (x + y - x*(y + 2)*x/y)\n+        return (x + y - x*(y - 2)*x/y)\n     }\n\n     #[test, expected_failure]\n",
          "--- original\n+++ modified\n@@ -123,7 +123,7 @@\n     }\n\n     fun sample6(x: u128, y: u128): u128 {\n-        return (x + y - x*(y + 2)*x/y)\n+        return (x + y - x*(y * 2)*x/y)\n     }\n\n     #[test, expected_failure]\n",
          "--- original\n+++ modified\n@@ -123,7 +123,7 @@\n     }\n\n     fun sample6(x: u128, y: u128): u128 {\n-        return (x + y - x*(y + 2)*x/y)\n+        return (x + y - x*(y / 2)*x/y)\n     }\n\n     #[test, expected_failure]\n",
          "--- original\n+++ modified\n@@ -123,7 +123,7 @@\n     }\n\n     fun sample6(x: u128, y: u128): u128 {\n-        return (x + y - x*(y + 2)*x/y)\n+        return (x + y - x*(y % 2)*x/y)\n     }\n\n     #[test, expected_failure]\n",
          "--- original\n+++ modified\n@@ -123,7 +123,7 @@\n     }\n\n     fun sample6(x: u128, y: u128): u128 {\n-        return (x + y - x*(y + 2)*x/y)\n+        return (x + y - x*(y + 0)*x/y)\n     }\n\n     #[test, expected_failure]\n",
          "--- original\n+++ modified\n@@ -123,7 +123,7 @@\n     }\n\n     fun sample6(x: u128, y: u128): u128 {\n-        return (x + y - x*(y + 2)*x/y)\n+        return (x + y - x*(y + 340282366920938463463374607431768211455)*x/y)\n     }\n\n     #[test, expected_failure]\n",
          "--- original\n+++ modified\n@@ -123,7 +123,7 @@\n     }\n\n     fun sample6(x: u128, y: u128): u128 {\n-        return (x + y - x*(y + 2)*x/y)\n+        return (x + y - x*(y + 3)*x/y)\n     }\n\n     #[test, expected_failure]\n",
          "--- original\n+++ modified\n@@ -123,7 +123,7 @@\n     }\n\n     fun sample6(x: u128, y: u128): u128 {\n-        return (x + y - x*(y + 2)*x/y)\n+        return (x + y - x*(y + 1)*x/y)\n     }\n\n     #[test, expected_failure]\n"
        ]
      }
    ],
    "sources/Sum.move": [
      {
        "module_func": "Sum::sum",
        "tested": 4,
        "killed": 4,
        "mutants_alive_diffs": [],
        "mutants_killed_diff": [
          "--- original\n+++ modified\n@@ -1,6 +1,6 @@\n module TestAccount::Sum {\n     fun sum(x: u128, y: u128): u128 {\n-        let sum_r = x + y;\n+        let sum_r = x - y;\n\n         sum_r\n     }\n",
          "--- original\n+++ modified\n@@ -1,6 +1,6 @@\n module TestAccount::Sum {\n     fun sum(x: u128, y: u128): u128 {\n-        let sum_r = x + y;\n+        let sum_r = x * y;\n\n         sum_r\n     }\n",
          "--- original\n+++ modified\n@@ -1,6 +1,6 @@\n module TestAccount::Sum {\n     fun sum(x: u128, y: u128): u128 {\n-        let sum_r = x + y;\n+        let sum_r = x / y;\n\n         sum_r\n     }\n",
          "--- original\n+++ modified\n@@ -1,6 +1,6 @@\n module TestAccount::Sum {\n     fun sum(x: u128, y: u128): u128 {\n-        let sum_r = x + y;\n+        let sum_r = x % y;\n\n         sum_r\n     }\n"
        ]
      }
    ]
  },
<<<<<<< HEAD
  "package_dir": "/Users/stoyankirov/projects/work/aptos/move-mutation-tools/move-mutator/tests/move-assets/simple"
=======
  "package_dir": "/home/jos/Projects/move-mutation-tools/move-mutator/tests/move-assets/simple"
>>>>>>> 28743dd2
}<|MERGE_RESOLUTION|>--- conflicted
+++ resolved
@@ -568,9 +568,5 @@
       }
     ]
   },
-<<<<<<< HEAD
-  "package_dir": "/Users/stoyankirov/projects/work/aptos/move-mutation-tools/move-mutator/tests/move-assets/simple"
-=======
   "package_dir": "/home/jos/Projects/move-mutation-tools/move-mutator/tests/move-assets/simple"
->>>>>>> 28743dd2
 }